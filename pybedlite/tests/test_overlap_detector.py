"""Tests for :py:mod:`~pybedlite.overlap_detector`"""

from dataclasses import dataclass
from typing import List
from typing import Union

import pytest
from typing_extensions import TypeAlias

import pytest

from pybedlite.bed_record import BedRecord
from pybedlite.bed_record import BedStrand
from pybedlite.overlap_detector import Interval
from pybedlite.overlap_detector import OverlapDetector


def run_test(targets: List[Interval], query: Interval, results: List[Interval]) -> None:
    detector: OverlapDetector[Interval] = OverlapDetector()
    # Use add_all() to covert itself and add()
    detector.add_all(intervals=targets)
    # Test overlaps_any()
    assert detector.overlaps_any(query) == (len(results) > 0)
    # Test get_overlaps()
    assert detector.get_overlaps(query) == results


def test_same_interval() -> None:
    interval = Interval("1", 10, 100)
    run_test(targets=[interval], query=interval, results=[interval])


def test_query_wholly_contained_in_target() -> None:
    target = Interval("1", 10, 100)
    query = Interval("1", 11, 99)
    run_test(targets=[target], query=query, results=[target])


def test_target_wholly_contained_in_query() -> None:
    target = Interval("1", 10, 100)
    query = Interval("1", 9, 101)
    run_test(targets=[target], query=query, results=[target])


def test_target_overlaps_first_base_of_query() -> None:
    target = Interval("1", 10, 100)
    query = Interval("1", 99, 100)
    run_test(targets=[target], query=query, results=[target])


def test_target_overlaps_last_base_of_query() -> None:
    target = Interval("1", 10, 100)
    query = Interval("1", 10, 11)
    run_test(targets=[target], query=query, results=[target])


def test_query_before_target() -> None:
    target = Interval("1", 10, 100)
    query = Interval("1", 9, 10)
    run_test(targets=[target], query=query, results=[])


def test_query_after_target() -> None:
    target = Interval("1", 10, 100)
    query = Interval("1", 100, 101)
    run_test(targets=[target], query=query, results=[])


def test_different_references() -> None:
    target = Interval("1", 10, 100)
    query = Interval("2", 10, 100)
    run_test(targets=[target], query=query, results=[])


def test_multiple_overlaps() -> None:
    interval_a = Interval("1", 10, 20)
    interval_b = Interval("1", 15, 25)
    interval_c = Interval("1", 19, 30)
    interval_d = Interval("1", 24, 35)

    # B overlaps both A and C
    run_test(targets=[interval_a, interval_c], query=interval_b, results=[interval_a, interval_c])
    # C overlaps both A and B
    run_test(targets=[interval_a, interval_b], query=interval_c, results=[interval_a, interval_b])
    # D overlaps only B and C (is after A)
    run_test(
        targets=[interval_a, interval_b, interval_c],
        query=interval_d,
        results=[interval_b, interval_c],
    )


def test_multiple_references() -> None:
    target_chr1 = Interval("1", 10, 20)
    target_chr2 = Interval("2", 10, 20)
    run_test(targets=[target_chr1, target_chr2], query=target_chr1, results=[target_chr1])
    run_test(targets=[target_chr1, target_chr2], query=target_chr2, results=[target_chr2])


def test_same_interval_twice() -> None:
    interval = Interval("1", 10, 100)
    run_test(targets=[interval, interval], query=interval, results=[interval])


def test_wholly_contained_target() -> None:
    target_inner = Interval("1", 50, 60)
    target_outer = Interval("1", 40, 80)

    run_test(
        targets=[target_inner, target_outer],
        query=target_inner,
        results=[target_outer, target_inner],
    )


def test_get_enclosing_intervals() -> None:
    a = Interval("1", 1, 250)
    b = Interval("1", 5, 30)
    c = Interval("1", 10, 99)
    d = Interval("1", 15, 19)
    e = Interval("1", 16, 20)

    detector: OverlapDetector[Interval] = OverlapDetector()
    detector.add_all([a, b, c, d, e])

    assert detector.get_enclosing_intervals(Interval("1", 10, 100)) == [a]
    assert detector.get_enclosing_intervals(Interval("1", 15, 20)) == [a, b, c]
    assert detector.get_enclosing_intervals(Interval("1", 18, 19)) == [a, b, c, d, e]
    assert detector.get_enclosing_intervals(Interval("1", 50, 99)) == [a, c]


def test_get_enclosed() -> None:
    a = Interval("1", 10, 100)
    b = Interval("1", 15, 20)
    c = Interval("1", 18, 19)
    d = Interval("1", 50, 99)

    detector: OverlapDetector[Interval] = OverlapDetector()
    detector.add_all([a, b, c, d])

    assert detector.get_enclosed(Interval("1", 1, 250)) == [a, b, c, d]
    assert detector.get_enclosed(Interval("1", 5, 30)) == [b, c]
    assert detector.get_enclosed(Interval("1", 16, 20)) == [c]
    assert detector.get_enclosed(Interval("1", 15, 19)) == [c]
    assert detector.get_enclosed(Interval("1", 10, 99)) == [b, c, d]


def test_iterable() -> None:
    a = Interval("1", 1, 250)
    b = Interval("1", 5, 30)
    c = Interval("1", 10, 99)
    d = Interval("1", 15, 19)
    e = Interval("1", 16, 20)

    detector: OverlapDetector[Interval] = OverlapDetector()
    detector.add_all([a])
    assert list(detector) == [a]
    detector.add_all([a, b, c, d, e])
    assert list(detector) == [a, a, b, c, d, e]


def test_conversion_to_interval(bed_records: List[BedRecord]) -> None:
    """
    Test that we can convert a BedRecord to an Interval.
    """

    # I don't think pytest.mark.parametrize can accept a fixture and expand over its values.
    # For loop it is.
    for record in bed_records:
        interval = Interval.from_bedrecord(record)

        assert interval.refname == record.chrom
        assert interval.start == record.start
        assert interval.end == record.end
        assert interval.negative is (record.strand is BedStrand.Negative)
        assert interval.name == record.name


def test_construction_from_interval(bed_records: List[BedRecord]) -> None:
    """
    Test that we can convert a BedRecord to an Interval and back.
    """

    # I don't think pytest.mark.parametrize can accept a fixture and expand over its values.
    # For loop it is.
    for record in bed_records:
        new_record = BedRecord.from_interval(Interval.from_bedrecord(record))

        assert new_record.chrom == record.chrom
        assert new_record.start == record.start
        assert new_record.end == record.end
        assert new_record.name == record.name

        if record.strand is None:
            assert new_record.strand is BedStrand.Positive
        else:
            assert new_record.strand is record.strand


<<<<<<< HEAD
def test_arbitrary_interval_types() -> None:
    """
    Test that an overlap detector can receive different interval-like objects and query them too.
    """

    @dataclass(eq=True, frozen=True)
    class ZeroBasedOpenEndedProtocol:
        refname: str
        start: int
        end: int

        @property
        def negative(self) -> bool:
            return False

    @dataclass(eq=True, frozen=True)
    class OneBasedProtocol:
        contig: str
        one_based_start: int
        end: int

        @property
        def refname(self) -> str:
            return self.contig

        @property
        def start(self) -> int:
            """A 0-based start position."""
            return self.one_based_start - 1

        @property
        def negative(self) -> bool:
            """True if the interval is on the negative strand, False otherwise"""
            return False

    @dataclass(eq=True, frozen=True)
    class ZeroBasedUnstranded:
        refname: str
        zero_based_start: int
        end: int

        @property
        def start(self) -> int:
            """A 0-based start position."""
            return self.zero_based_start

    @dataclass(eq=True, frozen=True)
    class ZeroBasedStranded:
        refname: str
        zero_based_start: int
        end: int
        negative: bool

        @property
        def start(self) -> int:
            """A 0-based start position."""
            return self.zero_based_start

    # Create minimal features of all supported structural types
    zero_based_protocol = ZeroBasedOpenEndedProtocol(refname="chr1", start=1, end=50)
    one_based_protocol = OneBasedProtocol(contig="chr1", one_based_start=10, end=60)
    zero_based_unstranded = ZeroBasedUnstranded(refname="chr1", zero_based_start=20, end=70)
    zero_based_stranded = ZeroBasedStranded(
        refname="chr1", zero_based_start=30, end=80, negative=True
    )
    # Set up an overlap detector to hold all the features we care about
    AllKinds: TypeAlias = Union[
        ZeroBasedOpenEndedProtocol, OneBasedProtocol, ZeroBasedUnstranded, ZeroBasedStranded
    ]
    features: List[AllKinds] = [
        zero_based_protocol,
        one_based_protocol,
        zero_based_unstranded,
        zero_based_stranded,
    ]
    detector: OverlapDetector[AllKinds] = OverlapDetector(features)

    assert OverlapDetector._negative(zero_based_protocol) is False
    assert OverlapDetector._negative(one_based_protocol) is False
    assert OverlapDetector._negative(zero_based_unstranded) is False
    assert OverlapDetector._negative(zero_based_stranded) is True

    # Query the overlap detector with yet another type
    assert detector.get_overlaps(Interval("chr1", 0, 1)) == []
    assert detector.get_overlaps(Interval("chr1", 0, 9)) == [zero_based_protocol]
    assert detector.get_overlaps(Interval("chr1", 11, 12)) == [
        zero_based_protocol,
        one_based_protocol,
    ]
    assert detector.get_overlaps(Interval("chr1", 21, 27)) == [
        zero_based_protocol,
        one_based_protocol,
        zero_based_unstranded,
    ]
    assert detector.get_overlaps(Interval("chr1", 32, 35)) == [
        zero_based_protocol,
        one_based_protocol,
        zero_based_unstranded,
        zero_based_stranded,
    ]
    assert detector.get_overlaps(Interval("chr1", 54, 55)) == [
        one_based_protocol,
        zero_based_unstranded,
        zero_based_stranded,
    ]
    assert detector.get_overlaps(Interval("chr1", 61, 62)) == [
        zero_based_unstranded,
        zero_based_stranded,
    ]
    assert detector.get_overlaps(Interval("chr1", 78, 79)) == [zero_based_stranded]
    assert detector.get_overlaps(Interval("chr1", 80, 81)) == []


def test_the_overlap_detector_wont_accept_a_non_hashable_feature() -> None:
    """
    Test that an overlap detector will not accept a non-hashable feature.
    """

    @dataclass  # A dataclass missing both `eq` and `frozen` does not implement __hash__.
    class ChromFeature:
        refname: str
        zero_based_start: int
        end: int

        @property
        def start(self) -> int:
            """A 0-based start position."""
            return self.zero_based_start

        @property
        def negative(self) -> bool:
            """True if the interval is on the negative strand, False otherwise"""
            return False

    with pytest.raises(ValueError):
        OverlapDetector([ChromFeature(refname="chr1", zero_based_start=0, end=30)])
=======
def test_construction_from_ucsc() -> None:
    """
    `Interval.from_ucsc()` should convert a UCSC position-formatted string to an `Interval`.

    The position-formatted string should be one-based fully-closed, and the `Interval` should be
    zero-based half-open.
    """
    assert Interval.from_ucsc("chr1:101-200") == Interval("chr1", 100, 200)


@pytest.mark.parametrize("strand", ["+", "-"])
def test_construction_from_ucsc_with_strand(strand: str) -> None:
    """
    `Interval.from_ucsc()` should correctly parse UCSC position-formatted strings with strands.
    """
    expected_interval = Interval("chr1", 100, 200, negative=(strand == "-"))
    assert Interval.from_ucsc(f"chr1:101-200({strand})") == expected_interval


@pytest.mark.parametrize(
    "contig", ["chrUn_JTFH01001499v1_decoy", "HLA-DRB1*15:01:01:02", "chr10_GL383545v1_alt"]
)
def test_construction_from_ucsc_other_contigs(contig: str) -> None:
    """
    `Interval.from_ucsc()` should accomodate non-human, decoy, custom, and other contig names.
    """
    assert Interval.from_ucsc(f"{contig}:101-200") == Interval(contig, 100, 200)
>>>>>>> 592fb8e0
<|MERGE_RESOLUTION|>--- conflicted
+++ resolved
@@ -6,8 +6,6 @@
 
 import pytest
 from typing_extensions import TypeAlias
-
-import pytest
 
 from pybedlite.bed_record import BedRecord
 from pybedlite.bed_record import BedStrand
@@ -197,7 +195,35 @@
             assert new_record.strand is record.strand
 
 
-<<<<<<< HEAD
+def test_construction_from_ucsc() -> None:
+    """
+    `Interval.from_ucsc()` should convert a UCSC position-formatted string to an `Interval`.
+
+    The position-formatted string should be one-based fully-closed, and the `Interval` should be
+    zero-based half-open.
+    """
+    assert Interval.from_ucsc("chr1:101-200") == Interval("chr1", 100, 200)
+
+
+@pytest.mark.parametrize("strand", ["+", "-"])
+def test_construction_from_ucsc_with_strand(strand: str) -> None:
+    """
+    `Interval.from_ucsc()` should correctly parse UCSC position-formatted strings with strands.
+    """
+    expected_interval = Interval("chr1", 100, 200, negative=(strand == "-"))
+    assert Interval.from_ucsc(f"chr1:101-200({strand})") == expected_interval
+
+
+@pytest.mark.parametrize(
+    "contig", ["chrUn_JTFH01001499v1_decoy", "HLA-DRB1*15:01:01:02", "chr10_GL383545v1_alt"]
+)
+def test_construction_from_ucsc_other_contigs(contig: str) -> None:
+    """
+    `Interval.from_ucsc()` should accommodate non-human, decoy, custom, and other contig names.
+    """
+    assert Interval.from_ucsc(f"{contig}:101-200") == Interval(contig, 100, 200)
+
+
 def test_arbitrary_interval_types() -> None:
     """
     Test that an overlap detector can receive different interval-like objects and query them too.
@@ -333,33 +359,4 @@
             return False
 
     with pytest.raises(ValueError):
-        OverlapDetector([ChromFeature(refname="chr1", zero_based_start=0, end=30)])
-=======
-def test_construction_from_ucsc() -> None:
-    """
-    `Interval.from_ucsc()` should convert a UCSC position-formatted string to an `Interval`.
-
-    The position-formatted string should be one-based fully-closed, and the `Interval` should be
-    zero-based half-open.
-    """
-    assert Interval.from_ucsc("chr1:101-200") == Interval("chr1", 100, 200)
-
-
-@pytest.mark.parametrize("strand", ["+", "-"])
-def test_construction_from_ucsc_with_strand(strand: str) -> None:
-    """
-    `Interval.from_ucsc()` should correctly parse UCSC position-formatted strings with strands.
-    """
-    expected_interval = Interval("chr1", 100, 200, negative=(strand == "-"))
-    assert Interval.from_ucsc(f"chr1:101-200({strand})") == expected_interval
-
-
-@pytest.mark.parametrize(
-    "contig", ["chrUn_JTFH01001499v1_decoy", "HLA-DRB1*15:01:01:02", "chr10_GL383545v1_alt"]
-)
-def test_construction_from_ucsc_other_contigs(contig: str) -> None:
-    """
-    `Interval.from_ucsc()` should accomodate non-human, decoy, custom, and other contig names.
-    """
-    assert Interval.from_ucsc(f"{contig}:101-200") == Interval(contig, 100, 200)
->>>>>>> 592fb8e0
+        OverlapDetector([ChromFeature(refname="chr1", zero_based_start=0, end=30)])